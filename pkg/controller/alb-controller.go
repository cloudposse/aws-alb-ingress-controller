package controller

import (
	"encoding/json"
	"fmt"
	"net/http"
	"os"
	"sort"
	"strings"
	"sync"
	"time"

	"github.com/aws/aws-sdk-go/aws"
	"github.com/spf13/pflag"

	api "k8s.io/api/core/v1"
	extensions "k8s.io/api/extensions/v1beta1"
	"k8s.io/client-go/tools/record"
	"k8s.io/ingress/core/pkg/ingress"
	"k8s.io/ingress/core/pkg/ingress/controller"
	"k8s.io/ingress/core/pkg/ingress/defaults"

	"github.com/coreos/alb-ingress-controller/pkg/albingress"
	"github.com/coreos/alb-ingress-controller/pkg/albingresses"
	"github.com/coreos/alb-ingress-controller/pkg/aws/acm"
	"github.com/coreos/alb-ingress-controller/pkg/aws/ec2"
	"github.com/coreos/alb-ingress-controller/pkg/aws/elbv2"
	"github.com/coreos/alb-ingress-controller/pkg/aws/iam"
	"github.com/coreos/alb-ingress-controller/pkg/aws/session"
	"github.com/coreos/alb-ingress-controller/pkg/config"
	albprom "github.com/coreos/alb-ingress-controller/pkg/prometheus"
	"github.com/coreos/alb-ingress-controller/pkg/util/log"
	util "github.com/coreos/alb-ingress-controller/pkg/util/types"
)

// ALBController is our main controller
type ALBController struct {
<<<<<<< HEAD
	storeLister  ingress.StoreLister
	recorder     record.EventRecorder
	ALBIngresses albingresses.ALBIngresses
	clusterName  string
	IngressClass string
	lastUpdate   time.Time
=======
	storeLister     ingress.StoreLister
	recorder        record.EventRecorder
	ALBIngresses    ALBIngressesT
	clusterName     *string
	IngressClass    string
	disableRoute53  bool
	albSyncInterval time.Duration
>>>>>>> d0bcb31d
}

var logger *log.Logger

func init() {
	logger = log.New("controller")
}

// NewALBController returns an ALBController
func NewALBController(awsconfig *aws.Config, conf *config.Config) *ALBController {
<<<<<<< HEAD
	ac := new(ALBController)
	sess := session.NewSession(awsconfig, conf.AWSDebug)
	elbv2.NewELBV2(sess)
	ec2.NewEC2(sess)
	acm.NewACM(sess)
	iam.NewIAM(sess)
=======
	ac := &ALBController{
		clusterName:     aws.String(conf.ClusterName),
		disableRoute53:  conf.DisableRoute53,
		albSyncInterval: conf.ALBSyncInterval,
	}

	awsutil.AWSDebug = conf.AWSDebug
	awsutil.Session = awsutil.NewSession(awsconfig)
	awsutil.ALBsvc = awsutil.NewELBV2(awsutil.Session)
	awsutil.Ec2svc = awsutil.NewEC2(awsutil.Session)
	awsutil.ACMsvc = awsutil.NewACM(awsutil.Session)
	awsutil.IAMsvc = awsutil.NewIAM(awsutil.Session)

	if !conf.DisableRoute53 {
		awsutil.Route53svc = awsutil.NewRoute53(awsutil.Session)
	}
>>>>>>> d0bcb31d

	go ac.syncALBs()

	return ingress.Controller(ac).(*ALBController)
}

// Configure sets up the ingress controller based on the configuration provided in the manifest.
// Additionally, it calls the ingress assembly from AWS.
func (ac *ALBController) Configure(ic *controller.GenericController) {
	ac.IngressClass = ic.IngressClass()
	if ac.IngressClass != "" {
		logger.Infof("Ingress class set to %s", ac.IngressClass)
	}

	if len(ac.clusterName) > 11 {
		logger.Exitf("Cluster name must be 11 characters or less")
	}

	if ac.clusterName == "" {
		logger.Exitf("A cluster name must be defined")
	}

	if strings.Contains(ac.clusterName, "-") {
		logger.Exitf("Cluster name cannot contain '-'")
	}

	ac.recorder = ic.GetRecorder()

	ac.ALBIngresses = albingresses.AssembleIngressesFromAWS(&albingresses.AssembleIngressesFromAWSOptions{
		Recorder:    ac.recorder,
		ClusterName: ac.clusterName,
	})

	go ac.startPolling()

}

func (ac *ALBController) startPolling() {
	for {
		time.Sleep(60 * time.Second)
		if ac.lastUpdate.Add(180 * time.Second).Before(time.Now()) {
			logger.Debugf("Forcing ingress update as update hasn't occured in 3 minutes.")
			ac.update()
		}
	}
}

func (ac *ALBController) syncALBs() {
	for {
		time.Sleep(ac.albSyncInterval)
		logger.Debugf("ALB sync interval %s elapsed; assembling ingresses..", ac.albSyncInterval)
		ac.AssembleIngresses()
	}
}

// OnUpdate is a callback invoked from the sync queue when ingress resources, or resources ingress
// resources touch, change. On each new event a new list of ALBIngresses are created and evaluated
// against the existing ALBIngress list known to the ALBController. Eventually the state of this
// list is synced resulting in new ingresses causing resource creation, modified ingresses having
// resources modified (when appropriate) and ingresses missing from the new list deleted from AWS.
func (ac *ALBController) OnUpdate(ingress.Configuration) error {
	ac.update()
	return nil
}

func (ac *ALBController) update() {
	// TODO: do we need to consider a mutex here? I'm really not sure it would matter.
	ac.lastUpdate = time.Now()
	albprom.OnUpdateCount.Add(float64(1))

	newIngresses := albingresses.NewALBIngressesFromIngresses(&albingresses.NewALBIngressesFromIngressesOptions{
		Recorder:            ac.recorder,
		ClusterName:         ac.clusterName,
		Ingresses:           ac.storeLister.Ingress.List(),
		ALBIngresses:        ac.ALBIngresses,
		IngressClass:        ac.IngressClass,
		DefaultIngressClass: ac.DefaultIngressClass(),
		GetServiceNodePort:  ac.GetServiceNodePort,
		GetNodes:            ac.GetNodes,
	})

	// Append any removed ingresses to newIngresses, their desired state will have been stripped.
	newIngresses = append(newIngresses, ac.ALBIngresses.RemovedIngresses(newIngresses)...)

	// Update the prometheus gauge
	albprom.ManagedIngresses.Set(float64(len(newIngresses)))

	// Update the list of ALBIngresses known to the ALBIngress controller to the newly generated list.
	ac.ALBIngresses = newIngresses

	// Sync the state, resulting in creation, modify, delete, or no action, for every ALBIngress
	// instance known to the ALBIngress controller.
	var wg sync.WaitGroup
	wg.Add(len(ac.ALBIngresses))
	for _, ingress := range ac.ALBIngresses {
		go func(wg *sync.WaitGroup, ingress *albingress.ALBIngress) {
			defer wg.Done()
			ingress.Reconcile(&albingress.ReconcileOptions{Eventf: ingress.Eventf})
		}(&wg, ingress)
	}
	wg.Wait()
}

// OverrideFlags configures optional override flags for the ingress controller
func (ac *ALBController) OverrideFlags(flags *pflag.FlagSet) {
	flags.Set("update-status-on-shutdown", "false")
	flags.Set("sync-period", "30s")
}

// SetConfig configures a configmap for the ingress controller
func (ac *ALBController) SetConfig(cfgMap *api.ConfigMap) {
}

func (ac *ALBController) DefaultEndpoint() ingress.Endpoint {
	return ingress.Endpoint{}
}

// SetListers sets the configured store listers in the generic ingress controller
func (ac *ALBController) SetListers(lister ingress.StoreLister) {
	ac.storeLister = lister
}

// BackendDefaults returns default configurations for the backend
func (ac *ALBController) BackendDefaults() defaults.Backend {
	var backendDefaults defaults.Backend
	return backendDefaults
}

// Name returns the ingress controller name
func (ac *ALBController) Name() string {
	return "AWS Application Load Balancer Controller"
}

// Check tests the ingress controller configuration
func (ac *ALBController) Check(*http.Request) error {
	return nil
}

// DefaultIngressClass returns thed default ingress class
func (ac *ALBController) DefaultIngressClass() string {
	return "alb"
}

// Info returns information on the ingress contoller
func (ac *ALBController) Info() *ingress.BackendInfo {
	return &ingress.BackendInfo{
		Name:       "ALB Ingress Controller",
		Release:    "1.0.0",
		Build:      "git-00000000",
		Repository: "git://github.com/coreos/alb-ingress-controller",
	}
}

// ConfigureFlags adds command line parameters to the ingress cmd.
func (ac *ALBController) ConfigureFlags(pf *pflag.FlagSet) {
<<<<<<< HEAD
	pf.StringVar(&ac.clusterName, "clusterName", os.Getenv("CLUSTER_NAME"), "Cluster Name (required)")
=======
	pf.BoolVar(&ac.disableRoute53, "disable-route53", ac.disableRoute53, "Disable Route 53 management")
	pf.DurationVar(&ac.albSyncInterval, "alb-sync-interval", ac.albSyncInterval, "Frequency with which to sync ALBs for external changes")
>>>>>>> d0bcb31d
}

// StateHandler JSON encodes the ALBIngresses and writes to the HTTP ResponseWriter.
func (ac *ALBController) StateHandler(w http.ResponseWriter, r *http.Request) {
	w.Header().Set("Content-Type", "application/json")
	_ = json.NewEncoder(w).Encode(ac.ALBIngresses)
}

// UpdateIngressStatus returns the hostnames for the ALB.
func (ac *ALBController) UpdateIngressStatus(ing *extensions.Ingress) []api.LoadBalancerIngress {
	ingress := albingress.NewALBIngress(&albingress.NewALBIngressOptions{
		Namespace:   ing.ObjectMeta.Namespace,
		Name:        ing.ObjectMeta.Name,
		ClusterName: ac.clusterName,
		Recorder:    ac.recorder,
	})

	if _, i := ac.ALBIngresses.FindByID(ingress.ID); i != nil {
		hostnames, err := i.Hostnames()
		// ensures the hostname exists and that the ALBIngress succesfully reconciled before returning
		// hostnames for updating the ingress status.
		if err == nil && i.Reconciled {
			return hostnames
		}
	}

	return nil
}

// GetServiceNodePort returns the nodeport for a given Kubernetes service
func (ac *ALBController) GetServiceNodePort(serviceKey string, backendPort int32) (*int64, error) {
	// Verify the service (namespace/service-name) exists in Kubernetes.
	item, exists, _ := ac.storeLister.Service.GetByKey(serviceKey)
	if !exists {
		return nil, fmt.Errorf("Unable to find the %v service", serviceKey)
	}

	// Verify the service type is Node port.
	if item.(*api.Service).Spec.Type != api.ServiceTypeNodePort {
		return nil, fmt.Errorf("%v service is not of type NodePort", serviceKey)

	}

	// Find associated target port to ensure correct NodePort is assigned.
	for _, p := range item.(*api.Service).Spec.Ports {
		if p.Port == backendPort {
			return aws.Int64(int64(p.NodePort)), nil
		}
	}

	return nil, fmt.Errorf("Unable to find a port defined in the %v service", serviceKey)
}

// GetNodes returns a list of the cluster node external ids
func (ac *ALBController) GetNodes() util.AWSStringSlice {
	var result util.AWSStringSlice
	nodes := ac.storeLister.Node.List()
	for _, node := range nodes {
		n := node.(*api.Node)
		// excludes all master nodes from the list of nodes returned.
		// specifically, this looks for the presence of the label
		// 'node-role.kubernetes.io/master' as of this writing, this is the way to indicate
		// the nodes is a 'master node' xref: https://github.com/kubernetes/kubernetes/pull/41835
		if _, ok := n.ObjectMeta.Labels["node-role.kubernetes.io/master"]; ok {
			continue
		}
		result = append(result, aws.String(n.Spec.ExternalID))
	}
	sort.Sort(result)
	return result
}<|MERGE_RESOLUTION|>--- conflicted
+++ resolved
@@ -35,22 +35,13 @@
 
 // ALBController is our main controller
 type ALBController struct {
-<<<<<<< HEAD
-	storeLister  ingress.StoreLister
-	recorder     record.EventRecorder
-	ALBIngresses albingresses.ALBIngresses
-	clusterName  string
-	IngressClass string
-	lastUpdate   time.Time
-=======
 	storeLister     ingress.StoreLister
 	recorder        record.EventRecorder
-	ALBIngresses    ALBIngressesT
-	clusterName     *string
+	ALBIngresses    albingresses.ALBIngresses
+	clusterName     string
 	IngressClass    string
-	disableRoute53  bool
+	lastUpdate      time.Time
 	albSyncInterval time.Duration
->>>>>>> d0bcb31d
 }
 
 var logger *log.Logger
@@ -61,33 +52,12 @@
 
 // NewALBController returns an ALBController
 func NewALBController(awsconfig *aws.Config, conf *config.Config) *ALBController {
-<<<<<<< HEAD
-	ac := new(ALBController)
+	ac := &ALBController{}
 	sess := session.NewSession(awsconfig, conf.AWSDebug)
 	elbv2.NewELBV2(sess)
 	ec2.NewEC2(sess)
 	acm.NewACM(sess)
 	iam.NewIAM(sess)
-=======
-	ac := &ALBController{
-		clusterName:     aws.String(conf.ClusterName),
-		disableRoute53:  conf.DisableRoute53,
-		albSyncInterval: conf.ALBSyncInterval,
-	}
-
-	awsutil.AWSDebug = conf.AWSDebug
-	awsutil.Session = awsutil.NewSession(awsconfig)
-	awsutil.ALBsvc = awsutil.NewELBV2(awsutil.Session)
-	awsutil.Ec2svc = awsutil.NewEC2(awsutil.Session)
-	awsutil.ACMsvc = awsutil.NewACM(awsutil.Session)
-	awsutil.IAMsvc = awsutil.NewIAM(awsutil.Session)
-
-	if !conf.DisableRoute53 {
-		awsutil.Route53svc = awsutil.NewRoute53(awsutil.Session)
-	}
->>>>>>> d0bcb31d
-
-	go ac.syncALBs()
 
 	return ingress.Controller(ac).(*ALBController)
 }
@@ -119,8 +89,8 @@
 		ClusterName: ac.clusterName,
 	})
 
+	go ac.syncALBs()
 	go ac.startPolling()
-
 }
 
 func (ac *ALBController) startPolling() {
@@ -137,7 +107,10 @@
 	for {
 		time.Sleep(ac.albSyncInterval)
 		logger.Debugf("ALB sync interval %s elapsed; assembling ingresses..", ac.albSyncInterval)
-		ac.AssembleIngresses()
+		ac.ALBIngresses = albingresses.AssembleIngressesFromAWS(&albingresses.AssembleIngressesFromAWSOptions{
+			Recorder:    ac.recorder,
+			ClusterName: ac.clusterName,
+		})
 	}
 }
 
@@ -241,12 +214,17 @@
 
 // ConfigureFlags adds command line parameters to the ingress cmd.
 func (ac *ALBController) ConfigureFlags(pf *pflag.FlagSet) {
-<<<<<<< HEAD
 	pf.StringVar(&ac.clusterName, "clusterName", os.Getenv("CLUSTER_NAME"), "Cluster Name (required)")
-=======
-	pf.BoolVar(&ac.disableRoute53, "disable-route53", ac.disableRoute53, "Disable Route 53 management")
-	pf.DurationVar(&ac.albSyncInterval, "alb-sync-interval", ac.albSyncInterval, "Frequency with which to sync ALBs for external changes")
->>>>>>> d0bcb31d
+
+	albSyncParam := os.Getenv("ALB_SYNC_INTERVAL")
+	if albSyncParam == "" {
+		albSyncParam = "3m"
+	}
+	albSyncInterval, err := time.ParseDuration(albSyncParam)
+	if err != nil {
+		logger.Exitf("Failed to parse duration from ALB_SYNC_INTERVAL value of '%s'", albSyncParam)
+	}
+	pf.DurationVar(&ac.albSyncInterval, "alb-sync-interval", albSyncInterval, "Frequency with which to sync ALBs for external changes")
 }
 
 // StateHandler JSON encodes the ALBIngresses and writes to the HTTP ResponseWriter.
